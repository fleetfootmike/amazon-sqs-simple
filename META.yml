---
abstract: 'OO API for accessing the Amazon Simple Queue '
author:
  - 'Simon Whitaker <sw@netcetera.org>'
build_requires:
  ExtUtils::MakeMaker: 0
configure_requires:
  ExtUtils::MakeMaker: 0
dynamic_config: 1
generated_by: 'ExtUtils::MakeMaker version 6.62, CPAN::Meta::Converter version 2.112621'
license: unknown
meta-spec:
  url: http://module-build.sourceforge.net/META-spec-v1.4.html
  version: 1.4
name: Amazon-SQS-Simple
no_index:
  directory:
    - t
    - inc
requires:
<<<<<<< HEAD
  Data::UUID: 0
  Digest::HMAC_SHA1: 0
=======
  Digest::HMAC_SHA1: 0
  Digest::SHA: 0
>>>>>>> 4f1e88cb
  LWP::UserAgent: 0
  MIME::Base64: 0
  Test::More: 0
  URI::Escape: 0
  XML::Simple: 0
version: 1.06<|MERGE_RESOLUTION|>--- conflicted
+++ resolved
@@ -18,13 +18,9 @@
     - t
     - inc
 requires:
-<<<<<<< HEAD
   Data::UUID: 0
   Digest::HMAC_SHA1: 0
-=======
-  Digest::HMAC_SHA1: 0
   Digest::SHA: 0
->>>>>>> 4f1e88cb
   LWP::UserAgent: 0
   MIME::Base64: 0
   Test::More: 0
