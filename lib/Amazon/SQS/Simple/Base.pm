package Amazon::SQS::Simple::Base;

use strict;
use warnings;
use Carp qw( croak carp );
use Digest::HMAC_SHA1;
use Digest::SHA qw(hmac_sha256 sha256);
use LWP::UserAgent;
use MIME::Base64;
use URI::Escape;
use XML::Simple;
use HTTP::Date;
use HTTP::Request::Common;
use AWS::Signature4;
use POSIX qw(strftime);
use Encode qw(encode);
use Data::Dumper;
use VM::EC2::Security::CredentialCache;

use base qw(Exporter);

use constant ({ 
    SQS_VERSION_2012_11_05 => '2012-11-05',
    BASE_ENDPOINT          => 'http://sqs.us-east-1.amazonaws.com',
    DEF_MAX_GET_MSG_SIZE   => 4096, # Messages larger than this size will use a POST request.
});
                                       

our $DEFAULT_SQS_VERSION = SQS_VERSION_2012_11_05;
our @EXPORT = qw(SQS_VERSION_2012_11_05);
our $URI_SAFE_CHARACTERS = '^A-Za-z0-9-_.~'; # defined by AWS, same as URI::Escape defaults

sub new {
    my $class      = shift;
    my @args = @_;
    if (scalar(@args) == 2 && $args[0] ne 'UseIAMRole') {
        my ($access_key, $secret_key) = @args;
        @args = (AWSAccessKeyId => $access_key,
                 SecretKey => $secret_key);
    }
    my $self = {
        Endpoint         => +BASE_ENDPOINT,
        SignatureVersion => 4,
        Version          => $DEFAULT_SQS_VERSION,
        @args
    };

    if (!defined($self->{UserAgent})) {
        $self->{UserAgent} = LWP::UserAgent->new(keep_alive => 4);
    }

    if (defined($self->{Timeout})) {
        $self->{UserAgent}->timeout($self->{Timeout});
    }

    if (!defined($self->{Region})) {
        $self->{Region} = 'us-east-1';
    }

    $self->{UserAgent}->env_proxy;

    if (!$self->{UseIAMRole} && (!$self->{AWSAccessKeyId} || !$self->{SecretKey})) {
        croak "Missing AWSAccessKey or SecretKey";
    }

    $self = bless($self, $class);
    return $self;
}

sub _api_version {
    my $self = shift;
    return $self->{Version};
}

sub _dispatch {
    my $self         = shift;
    my $params       = shift || {};
    my $force_array  = shift || [];
    my $url          = $self->{Endpoint};
    my $response;
    my $post_body;
    my $post_request = 0;

    $params = {
        Version             => $self->{Version},
        %$params
    };

    if (!$params->{Timestamp} && !$params->{Expires}) {
        $params->{Timestamp} = _timestamp();
    }

<<<<<<< HEAD
    my ($query, @auth_headers) = $self->_get_signed_query($params, $post_request);

    $self->_debug_log($query);

    my $try;
    foreach (1..3) {
        $try = $_;

        if ($post_request) {
            $response = $ua->post(
                $url, 
                'Content-Type' => 'application/x-www-form-urlencoded;charset=utf-8',
                'Content'      => $query,
                @auth_headers,
            );
        }
        else {
            $response = $ua->get("$url/?$query", "Content-Type" => "text/plain;charset=utf-8", @auth_headers);
        }
        
        # $response isa HTTP::Response
=======
    foreach my $try (1..4) {	
        
        my $req = HTTP::Request->new(POST => $url);
        $req->header(host => URI->new($url)->host);
        my $now = time;
        my $http_date = strftime('%Y%m%dT%H%M%SZ', gmtime($now));
        my $date = strftime('%Y%m%d', gmtime($now));
        
        $req->protocol('HTTP/1.1');
        $req->header('Date' => $http_date);
        $req->header('x-amz-target', 'AmazonSQSv20121105.' . $params->{Action});
        $req->header('content-type' => 'application/x-www-form-urlencoded;charset=utf-8');

        if ($self->{UseIAMRole}) {
            my $creds = VM::EC2::Security::CredentialCache->get();
            defined($creds) || die("Unable to retrieve IAM role credentials");
            $self->{AWSAccessKeyId} = $creds->accessKeyId;
            $self->{SecretKey} = $creds->secretAccessKey;
            $req->header('x-amz-security-token' => $creds->sessionToken);
        }

        $params->{AWSAccessKeyId} = $self->{AWSAccessKeyId};

        my $escaped_params = $self->_escape_params($params);
        my $payload = join('&', map { $_ . '=' . $escaped_params->{$_} } keys %$escaped_params);
        $req->content($payload);
        $req->header('Content-Length', length($payload));

        my $signer = AWS::Signature4->new(-access_key => $self->{AWSAccessKeyId},
                                          -secret_key => $self->{SecretKey});
        $signer->sign($req);

        $self->_debug_log($req->as_string());
        
        $response = $self->{UserAgent}->request($req);
>>>>>>> e2b6b68c
        
        if ($response->is_success) {
            $self->_debug_log($response->content);
            my $href = XMLin($response->content, ForceArray => $force_array, KeyAttr => {});
            return $href;
<<<<<<< HEAD
        }
    
        # advice from internal AWS support - most client libraries try 3 times in the face
        # of 500 errors, so ours should too
        
        next if ($response->code == 500);
     }

     # if we fall out of the loop, then we have either a non-500 error or a persistent 500.
    
     my $msg;
     eval {
         my $href = XMLin($response->content);
         $msg = $href->{Error}{Message};
     };
=======
        } else {
            die("Got an error: " . $response->as_string());
        }
	
        # advice from internal AWS support - most client libraries try 3 times in the face
        # of 500 errors, so ours should too
        # use exponential backoff.
		
        if ($response->code == 500) {
            my $sleep_amount= 2 ** $try * 50 * 1000;
            $self->_debug_log("Doing sleep for: $sleep_amount");
            Time::HiRes::usleep($sleep_amount);
            next;
        }
    }

    # if we fall out of the loop, then we have either a non-500 error or a persistent 500.
	
    my $msg;
    eval {
        my $href = XMLin($response->content);
        $msg = $href->{Error}{Message};
    };
>>>>>>> e2b6b68c
 
    my $error = "ERROR: On calling $params->{Action}: " . $response->status_line;
    $error .= " ($msg)" if $msg;
    croak $error;
}

sub _debug_log {
    my ($self, $msg) = @_;
    return unless $self->{_Debug};
    chomp($msg);
    print {$self->{_Debug}} $msg . "\n\n";
}

sub _escape_params {
    my ($self, $params) = @_;

    # Need to escape + characters in signature
    # see http://docs.amazonwebservices.com/AWSSimpleQueueService/2006-04-01/Query_QueryAuth.html

    # Likewise, need to escape + characters in ReceiptHandle
    # Many characters are possible in MessageBody:
    #    #x9 | #xA | #xD | [#x20-#xD7FF] | [#xE000-#xFFFD] | [#x10000-#x10FFFF]
    # probably should encode all keys and values for consistency and future-proofing
    my $to_escape = qr{^(?:Signature|MessageBody|ReceiptHandle)|\.\d+\.(?:MessageBody|ReceiptHandle)$};
    foreach my $key (keys %$params) {
        next unless $key =~ m/$to_escape/;
        my $octets = encode('utf-8-strict', $params->{$key});
        $params->{$key} = uri_escape($octets, $URI_SAFE_CHARACTERS);
    }
    return $params;
}

sub _escape_param {
    my $params  = shift;
    my $single  = shift;
    my $multi_n = shift;
    
    if ($params->{$single}) {
        $params->{$single} = uri_escape($params->{$single});
    } else {
        foreach my $i (1..10) {
            my $multi = $multi_n;
            $multi =~ s/\.n\./\.$i\./;
            if ($params->{$multi}) {
                $params->{$multi} = uri_escape($params->{$multi});
            } else {
                last;
            }
        }        
    }   
}

sub _max_get_msg_size {
    my $self = shift;
    # a user-defined cut-off
    if (defined $self->{MAX_GET_MSG_SIZE}) {
        return $self->{MAX_GET_MSG_SIZE};
    }
    # the default cut-off
    else {
        return DEF_MAX_GET_MSG_SIZE;
    }
}

sub _timestamp {
    my $t = shift;
    if (!defined($t)) {
        $t = time;
    }
    my $formatted_time = HTTP::Date::time2isoz($t);
    $formatted_time =~ s/ /T/;
    return $formatted_time;
}

1;

__END__

=head1 NAME

Amazon::SQS::Simple::Base - No user-serviceable parts included

=head1 AUTHOR

Copyright 2007-2008 Simon Whitaker E<lt>swhitaker@cpan.orgE<gt>
Copyright 2013 Mike (no relation) Whitaker E<lt>penfold@cpan.orgE<gt>

This program is free software; you can redistribute it and/or modify it
under the same terms as Perl itself.

=cut
<|MERGE_RESOLUTION|>--- conflicted
+++ resolved
@@ -90,29 +90,6 @@
         $params->{Timestamp} = _timestamp();
     }
 
-<<<<<<< HEAD
-    my ($query, @auth_headers) = $self->_get_signed_query($params, $post_request);
-
-    $self->_debug_log($query);
-
-    my $try;
-    foreach (1..3) {
-        $try = $_;
-
-        if ($post_request) {
-            $response = $ua->post(
-                $url, 
-                'Content-Type' => 'application/x-www-form-urlencoded;charset=utf-8',
-                'Content'      => $query,
-                @auth_headers,
-            );
-        }
-        else {
-            $response = $ua->get("$url/?$query", "Content-Type" => "text/plain;charset=utf-8", @auth_headers);
-        }
-        
-        # $response isa HTTP::Response
-=======
     foreach my $try (1..4) {	
         
         my $req = HTTP::Request->new(POST => $url);
@@ -148,29 +125,11 @@
         $self->_debug_log($req->as_string());
         
         $response = $self->{UserAgent}->request($req);
->>>>>>> e2b6b68c
         
         if ($response->is_success) {
             $self->_debug_log($response->content);
             my $href = XMLin($response->content, ForceArray => $force_array, KeyAttr => {});
             return $href;
-<<<<<<< HEAD
-        }
-    
-        # advice from internal AWS support - most client libraries try 3 times in the face
-        # of 500 errors, so ours should too
-        
-        next if ($response->code == 500);
-     }
-
-     # if we fall out of the loop, then we have either a non-500 error or a persistent 500.
-    
-     my $msg;
-     eval {
-         my $href = XMLin($response->content);
-         $msg = $href->{Error}{Message};
-     };
-=======
         } else {
             die("Got an error: " . $response->as_string());
         }
@@ -194,7 +153,6 @@
         my $href = XMLin($response->content);
         $msg = $href->{Error}{Message};
     };
->>>>>>> e2b6b68c
  
     my $error = "ERROR: On calling $params->{Action}: " . $response->status_line;
     $error .= " ($msg)" if $msg;
