#!perl -T

use strict;
use warnings;
use Test::More tests => 35;
use Digest::MD5 qw(md5_hex);

BEGIN { use_ok('Amazon::SQS::Simple'); }

#################################################
#### Creating an Amazon::SQS::Simple object

my $sqs = new Amazon::SQS::Simple(
    $ENV{AWS_ACCESS_KEY}, 
    $ENV{AWS_SECRET_KEY},
    Timeout => 20,
    # _Debug => \*STDERR,
);

eval {
    my $str = "$sqs";
};
ok(!$@, "Interpolating Amazon::SQS::Simple object in string context");

ok($sqs->_api_version eq $Amazon::SQS::Simple::Base::DEFAULT_SQS_VERSION,
    "Constructor should default to the default API version");

isa_ok($sqs, 'Amazon::SQS::Simple', "[$$] Amazon::SQS::Simple object created successfully");

my $queue_name  = "_test_queue_$$";

my %messages    = (
    GET  => "x " x 8,
    POST => "x " x (1024 * 4),
);

my $timeout     = 123;
my $msg_retain  = 456;
my ($href, $response);

#################################################
#### Creating, retrieving and listing queues

<<<<<<< HEAD
my $q = $sqs->CreateQueue($queue_name, VisibilityTimeout => $timeout, MessageRetentionPeriod => $msg_retain);
=======
my $orig_lists = $sqs->ListQueues();
my $orig_count = 0;
   $orig_count = scalar @$orig_lists if defined $orig_lists;

my $q = $sqs->CreateQueue($queue_name);
>>>>>>> 744fb08a
ok(
    $q 
 && $q->Endpoint()
 && $q->Endpoint() =~ /$queue_name$/
 , "CreateQueue returned a queue (name was $queue_name)"
);

eval {
    my $str = "$q";
};
ok(!$@, "Interpolating Amazon::SQS::Simple::Queue object in string context");

my $q2 = $sqs->GetQueue($q->Endpoint());

is_deeply($q, $q2, 'GetQueue returns the queue we just created');

sleep 5;
my $lists = $sqs->ListQueues();
my $iteration = 1;
while ((!defined($lists) or (scalar @$lists == $orig_count)) && $iteration < 60) {
    sleep 2;
    $lists = $sqs->ListQueues();
    $iteration++;
}
ok((grep { $_->Endpoint() eq $q->Endpoint() } @$lists), 'ListQueues returns the queue we just created');

my $url = $sqs->GetQueueUrl($queue_name);
ok (($url =~ m{^$q->{Endpoint}$}), 'GetQueueUrl returns the stored Endpoint');

#################################################
#### Setting and getting list attributes

$href = $q->GetAttributes();
ok(($href->{VisibilityTimeout} == $timeout and $href->{MessageRetentionPeriod} == $msg_retain), 'CreateQueue set multiple attributes');
$href = undef;

$timeout++;
eval {
    $q->SetAttribute('VisibilityTimeout', $timeout);
};
ok(!$@, 'SetAttribute');

# Have a few goes at GetAttributes, sometimes takes a while for SetAttributes
# method to be processed
$iteration = 0;
do {
    sleep 10 if $iteration++;
    $href = $q->GetAttributes();
} while ((!$href->{VisibilityTimeout} || $href->{VisibilityTimeout} != $timeout) && $iteration < 4);

ok(
    $href->{VisibilityTimeout} && $href->{VisibilityTimeout} == $timeout
    , "GetAttributes"
) or diag("Failed after $iteration attempts, sent $timeout, got back " . ($href->{VisibilityTimeout} ? $href->{VisibilityTimeout} : 'undef'));


#################################################
#### Sending and receiving messages

$response = $q->ReceiveMessage();
ok(!defined($response), 'ReceiveMessage called on empty queue returns undef');

foreach my $msg_type (keys %messages) {
    my $msg = $messages{$msg_type};
    $response = $q->SendMessage($msg);
    ok(UNIVERSAL::isa($response, 'Amazon::SQS::Simple::SendResponse'), "SendMessage returns Amazon::SQS::Simple::SendResponse object ($msg_type)");
    
    eval {
        my $str = "$response";
    };
    ok(!$@, "Interpolating Amazon::SQS::Simple::SendResponse object in string context");
    
    ok($response->MessageId, 'Got MessageId when sending message');
    ok($response->MD5OfMessageBody eq md5_hex($msg), 'Got back correct MD5 checksum for message')
        or diag("Looking for " . md5_hex($msg) . ", got " . $response->MD5OfMessageBody);
}

my $received_msg = $q->ReceiveMessage();
$iteration = 1;

while (!defined($received_msg) && $iteration < 4) {
    sleep 2;
    $received_msg = $q->ReceiveMessage();
    $iteration++;
}

eval {
    my $str = "$received_msg";
};
ok(!$@, "Interpolating Amazon::SQS::Simple::Message object in string context");

ok(UNIVERSAL::isa($received_msg, 'Amazon::SQS::Simple::Message'), 'ReceiveMessage returns Amazon::SQS::Simple::Message object');
ok((grep {$_ eq $received_msg->MessageBody} values %messages), 'ReceiveMessage returned one of the messages we wrote');

for (1..10) {
    $q->SendMessage($_);
}

my @messages = $q->ReceiveMessage(MaxNumberOfMessages => 10);

ok(UNIVERSAL::isa($messages[0], 'Amazon::SQS::Simple::Message')
 , 'Calling ReceiveMessage with MaxNumberOfMessages returns array of Amazon::SQS::Simple::Message objects');

#################################################
#### Changing message visibility

eval { $q->ChangeMessageVisibility($received_msg->ReceiptHandle, 120); };
ok(!$@, 'ChangeMessageVisibility on ReceiptHandle of received message') or diag($@);

eval { $q->ChangeMessageVisibility($received_msg->ReceiptHandle); };
ok($@, 'ChangeMessageVisibility with no timeout is fatal');

#################################################
#### Adding and removing permissions

SKIP: {

    # these environment variables may hold information about a separate account through which to test permissions
    skip "ALT_AWS_ACCESS_KEY environment variable is not defined",  6 unless exists $ENV{ALT_AWS_ACCESS_KEY};
    skip "ALT_AWS_SECRET_KEY environment variable is not defined",  6 unless exists $ENV{ALT_AWS_SECRET_KEY};
    skip "ALT_AWS_ACCOUNT_NUM environment variable is not defined", 6 unless exists $ENV{ALT_AWS_ACCOUNT_NUM};

    my $alt_sqs = new Amazon::SQS::Simple($ENV{ALT_AWS_ACCESS_KEY}, $ENV{ALT_AWS_SECRET_KEY});
    my $alt_q   = $alt_sqs->GetQueue($q->Endpoint);
    eval { my $alt_msg = $alt_q->ReceiveMessage };
    ok($@, "Attempting to pop queue from different user fails");

    my $alt_aws_account_num = $ENV{ALT_AWS_ACCOUNT_NUM}; # this number can be found in the endpoint
    eval { $q->AddPermission('SimonTest', {$alt_aws_account_num => 'ReceiveMessage'})};
    ok(!$@, "AddPermission for account $alt_aws_account_num") or diag($@);

    # wait until we've seen the policy appear in the queue attributes twice in a row
    my $policy_applied = 0;
    my $tries = 0;
    while ($policy_applied < 2 && $tries < 10) {
        my $attr = $q->GetAttributes;
        if (exists $attr->{Policy}) { $policy_applied++ } else { $policy_applied = 0 }
        sleep(5) if $policy_applied < 2 && $tries < 10;
    }

    eval { my $alt_msg = $alt_q->ReceiveMessage };
    ok(!$@, "Attempting to pop queue from user with ReceiveMessage permissions succeeds") or diag($@);

    eval { $q->AddPermission('SimonTest2', {$alt_aws_account_num => 'FooBar'})};
    ok($@, "AddPermission for account $alt_aws_account_num with bad ActionName is fatal");

    eval { $q->RemovePermission('SimonTest')};
    ok(!$@, "RemovePermission for account $alt_aws_account_num") or diag($@);

    my $policy_removed = 0;
    $tries = 0;
    while ($policy_removed < 2 && $tries < 10) {
        my $attr = $q->GetAttributes;
        if ($attr->{Policy} && $attr->{Policy} !~ /$alt_aws_account_num/) { 
            $policy_removed++;
        } else { 
            $policy_removed = 0;
        }
        sleep(5) if $policy_removed < 2 && $tries < 10;
    }

    eval { my $alt_msg = $alt_q->ReceiveMessage };
    ok($@, "Attempting to pop queue from different user once permissions revoked fails");

}

#################################################
#### Deleting messages

eval { $q->DeleteMessage($received_msg->ReceiptHandle); };
ok(!$@, 'DeleteMessage on ReceiptHandle of received message') or diag($@);

#################################################
#### Deleting a queue

eval { $q->Delete(); };
ok(!$@, 'Delete on non-empty queue') or diag($@);<|MERGE_RESOLUTION|>--- conflicted
+++ resolved
@@ -41,15 +41,12 @@
 #################################################
 #### Creating, retrieving and listing queues
 
-<<<<<<< HEAD
-my $q = $sqs->CreateQueue($queue_name, VisibilityTimeout => $timeout, MessageRetentionPeriod => $msg_retain);
-=======
 my $orig_lists = $sqs->ListQueues();
 my $orig_count = 0;
    $orig_count = scalar @$orig_lists if defined $orig_lists;
 
-my $q = $sqs->CreateQueue($queue_name);
->>>>>>> 744fb08a
+my $q = $sqs->CreateQueue($queue_name, VisibilityTimeout => $timeout, MessageRetentionPeriod => $msg_retain);
+
 ok(
     $q 
  && $q->Endpoint()
