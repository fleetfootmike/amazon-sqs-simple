--- conflicted
+++ resolved
@@ -249,33 +249,4 @@
 #### Deleting a queue
 
 eval { $q->Delete(); };
-<<<<<<< HEAD
-ok(!$@, 'Delete on non-empty queue') or diag($@);
-
-#################################################
-#### Version 1 signatures
-
-$sqs = new Amazon::SQS::Simple(
-    $ENV{AWS_ACCESS_KEY},
-    $ENV{AWS_SECRET_KEY},
-    Timeout => 20,
-    SignatureVersion => 1,
-    # _Debug => \*STDERR,
-);
-
-isa_ok($sqs, 'Amazon::SQS::Simple', "[$$] Amazon::SQS::Simple object created successfully with SignatureVersion 1");
-
-$queue_name  = "_test_queue_v1_$$";
-
-$q = $sqs->CreateQueue($queue_name);
-ok(
-    $q
- && $q->Endpoint()
- && $q->Endpoint() =~ m{/$queue_name$}
- , "CreateQueue returned a queue with SignatureVersion 1 (name was $queue_name)"
-);
-
-$q->Delete;
-=======
-ok(!$@, 'Delete on non-empty queue') or diag($@);
->>>>>>> e2b6b68c
+ok(!$@, 'Delete on non-empty queue') or diag($@);